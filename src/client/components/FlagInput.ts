--- conflicted
+++ resolved
@@ -152,54 +152,13 @@
   }
 
   render() {
-    return html`
-      <div class="flag-container">
-        ${this.flag === ""
-          ? html` <button
-              class="no-selected-flag"
-              @click=${() => (this.showModal = true)}
-            >
-              Flags
-            </button>`
-          : html`<img
-              class="selected-flag"
-              src="flags/${this.flag}.svg"
-              @click=${() => (this.showModal = true)}
-            />`}
-        ${this.showModal
-          ? html`
-              <div class="flag-modal ${this.showModal ? "" : "hidden"}">
-                <input
-                  class="flag-search"
-                  type="text"
-                  placeholder="Search..."
-                  @change=${this.handleSearch}
-                  @keyup=${this.handleSearch}
-                />
-                <div class="flag-dropdown">
-                  <!-- Show each flag as button -->
-                  <button
-                    @click=${() => this.setFlag("")}
-                    class="dropdown-item"
-                  >
-                    <img class="country-flag" src="flags/xx.svg" />
-                    <span class="country-name">None</span>
-                  </button>
-                  ${Countries.filter(
-                    (country) =>
-                      country.name
-                        .toLowerCase()
-                        .includes(this.search.toLowerCase()) ||
-                      country.code
-                        .toLowerCase()
-                        .includes(this.search.toLowerCase()),
-                  ).map(
-                    (country) => html`
-                      <button
-                        @click=${() => this.setFlag(country.code)}
-                        class="dropdown-item"
+        return html`
+            <div class="flag-container">
+                ${this.flag === ""
+                    ? html` <button
+                          class="no-selected-flag"
+                          @click=${() => (this.showModal = true)}
                       >
-<<<<<<< HEAD
                           Flags
                       </button>`
                     : html`<img
@@ -269,21 +228,4 @@
             </div>
         `;
     }
-=======
-                        <img
-                          class="country-flag"
-                          src="flags/${country.code}.svg"
-                        />
-                        <span class="country-name">${country.name}</span>
-                      </button>
-                    `,
-                  )}
-                </div>
-              </div>
-            `
-          : ""}
-      </div>
-    `;
-  }
->>>>>>> 00102972
 }