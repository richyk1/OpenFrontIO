import version from "../../resources/version.txt";
import { UserMeResponse } from "../core/ApiSchemas";
import { EventBus } from "../core/EventBus";
import { GameRecord, GameStartInfo, ID } from "../core/Schemas";
import { ServerConfig } from "../core/configuration/Config";
import { getServerConfigFromClient } from "../core/configuration/ConfigLoader";
import { UserSettings } from "../core/game/UserSettings";
import "./AccountModal";
import { joinLobby } from "./ClientGameRunner";
import { fetchCosmetics } from "./Cosmetics";
import "./DarkModeButton";
import { DarkModeButton } from "./DarkModeButton";
import "./FlagInput";
import { FlagInput } from "./FlagInput";
import { FlagInputModal } from "./FlagInputModal";
import { GameStartingModal } from "./GameStartingModal";
import "./GoogleAdElement";
import { GutterAds } from "./GutterAds";
import { HelpModal } from "./HelpModal";
import { HostLobbyModal as HostPrivateLobbyModal } from "./HostLobbyModal";
import { JoinPrivateLobbyModal } from "./JoinPrivateLobbyModal";
import "./LangSelector";
import { LangSelector } from "./LangSelector";
import { LanguageModal } from "./LanguageModal";
import { NewsModal } from "./NewsModal";
import "./PublicLobby";
import { PublicLobby } from "./PublicLobby";
import { SinglePlayerModal } from "./SinglePlayerModal";
import { TerritoryPatternsModal } from "./TerritoryPatternsModal";
import { TokenLoginModal } from "./TokenLoginModal";
import { SendKickPlayerIntentEvent } from "./Transport";
import { UserSettingModal } from "./UserSettingModal";
import "./UsernameInput";
import { UsernameInput } from "./UsernameInput";
import {
  generateCryptoRandomUUID,
  incrementGamesPlayed,
  isInIframe,
  translateText,
} from "./Utils";
import "./components/NewsButton";
import { NewsButton } from "./components/NewsButton";
import "./components/baseComponents/Button";
import "./components/baseComponents/Modal";
import { discordLogin, getUserMe, isLoggedIn } from "./jwt";
import "./styles.css";

declare global {
  interface Window {
    PageOS: {
      session: {
        newPageView: () => void;
      };
    };
    fusetag: {
      registerZone: (id: string) => void;
      destroyZone: (id: string) => void;
      pageInit: (options?: any) => void;
      que: Array<() => void>;
    };
    ramp: {
      que: Array<() => void>;
      passiveMode: boolean;
      spaAddAds: (ads: Array<{ type: string; selectorId: string }>) => void;
      destroyUnits: (adType: string) => void;
      settings?: {
        slots?: any;
      };
      spaNewPage: (url: string) => void;
    };
  }

  // Extend the global interfaces to include your custom events
  interface DocumentEventMap {
    "join-lobby": CustomEvent<JoinLobbyEvent>;
    "kick-player": CustomEvent;
  }
}

export interface JoinLobbyEvent {
  clientID: string;
  // Multiplayer games only have gameID, gameConfig is not known until game starts.
  gameID: string;
  // GameConfig only exists when playing a singleplayer game.
  gameStartInfo?: GameStartInfo;
  // GameRecord exists when replaying an archived game.
  gameRecord?: GameRecord;
}

class Client {
  private gameStop: (() => void) | null = null;
  private eventBus: EventBus = new EventBus();

  private usernameInput: UsernameInput | null = null;
  private flagInput: FlagInput | null = null;
  private darkModeButton: DarkModeButton | null = null;

  private joinModal: JoinPrivateLobbyModal;
  private publicLobby: PublicLobby;
  private userSettings: UserSettings = new UserSettings();
  private patternsModal: TerritoryPatternsModal;
  private tokenLoginModal: TokenLoginModal;

  private gutterAds: GutterAds;

  constructor() {}

  initialize(): void {
    const gameVersion = document.getElementById(
      "game-version",
    ) as HTMLDivElement;
    if (!gameVersion) {
      console.warn("Game version element not found");
    }
    gameVersion.innerText = version;

    const newsModal = document.querySelector("news-modal") as NewsModal;
    if (!newsModal || !(newsModal instanceof NewsModal)) {
      console.warn("News modal element not found");
    }
    const newsButton = document.querySelector("news-button") as NewsButton;
    if (!newsButton) {
      console.warn("News button element not found");
    } else {
      console.log("News button element found");
    }

    // Comment out to show news button.
    // newsButton.hidden = true;

    const langSelector = document.querySelector(
      "lang-selector",
    ) as LangSelector;
    const languageModal = document.querySelector(
      "language-modal",
    ) as LanguageModal;
    if (!langSelector) {
      console.warn("Lang selector element not found");
    }
    if (!languageModal) {
      console.warn("Language modal element not found");
    }

    this.flagInput = document.querySelector("flag-input") as FlagInput;
    if (!this.flagInput) {
      console.warn("Flag input element not found");
    }

    this.darkModeButton = document.querySelector(
      "dark-mode-button",
    ) as DarkModeButton;
    if (!this.darkModeButton) {
      console.warn("Dark mode button element not found");
    }

    this.usernameInput = document.querySelector(
      "username-input",
    ) as UsernameInput;
    if (!this.usernameInput) {
      console.warn("Username input element not found");
    }

    this.publicLobby = document.querySelector("public-lobby") as PublicLobby;

    window.addEventListener("beforeunload", () => {
      console.log("Browser is closing");
      if (this.gameStop !== null) {
        this.gameStop();
      }
    });

    const gutterAds = document.querySelector("gutter-ads");
    if (!(gutterAds instanceof GutterAds))
      throw new Error("Missing gutter-ads");
    this.gutterAds = gutterAds;

    document.addEventListener("join-lobby", this.handleJoinLobby.bind(this));
    document.addEventListener("leave-lobby", this.handleLeaveLobby.bind(this));
    document.addEventListener("kick-player", this.handleKickPlayer.bind(this));

    const spModal = document.querySelector(
      "single-player-modal",
    ) as SinglePlayerModal;
    if (!spModal || !(spModal instanceof SinglePlayerModal)) {
      console.warn("Singleplayer modal element not found");
    }

    const singlePlayer = document.getElementById("single-player");
    if (singlePlayer === null) throw new Error("Missing single-player");
    singlePlayer.addEventListener("click", () => {
      if (this.usernameInput?.isValid()) {
        spModal.open();
      }
    });

    const hlpModal = document.querySelector("help-modal") as HelpModal;
    if (!hlpModal || !(hlpModal instanceof HelpModal)) {
      console.warn("Help modal element not found");
    }
    const helpButton = document.getElementById("help-button");
    if (helpButton === null) throw new Error("Missing help-button");
    helpButton.addEventListener("click", () => {
      hlpModal.open();
    });

    const flagInputModal = document.querySelector(
      "flag-input-modal",
    ) as FlagInputModal;
    if (!flagInputModal || !(flagInputModal instanceof FlagInputModal)) {
      console.warn("Flag input modal element not found");
    }

    const flgInput = document.getElementById("flag-input_");
    if (flgInput === null) throw new Error("Missing flag-input_");
    flgInput.addEventListener("click", () => {
      flagInputModal.open();
    });

    this.patternsModal = document.querySelector(
      "territory-patterns-modal",
    ) as TerritoryPatternsModal;
    if (
      !this.patternsModal ||
      !(this.patternsModal instanceof TerritoryPatternsModal)
    ) {
      console.warn("Territory patterns modal element not found");
    }
    const patternButton = document.getElementById(
      "territory-patterns-input-preview-button",
    );
    if (isInIframe() && patternButton) {
      patternButton.style.display = "none";
    }

    if (
      !this.patternsModal ||
      !(this.patternsModal instanceof TerritoryPatternsModal)
    ) {
      console.warn("Territory patterns modal element not found");
    }
    if (patternButton === null)
      throw new Error("territory-patterns-input-preview-button");
    this.patternsModal.previewButton = patternButton;
    this.patternsModal.refresh();
    patternButton.addEventListener("click", () => {
      this.patternsModal.open();
    });

    this.tokenLoginModal = document.querySelector(
      "token-login",
    ) as TokenLoginModal;
    if (
      !this.tokenLoginModal ||
      !(this.tokenLoginModal instanceof TokenLoginModal)
    ) {
      console.warn("Token login modal element not found");
    }

    const onUserMe = async (userMeResponse: UserMeResponse | false) => {
      document.dispatchEvent(
        new CustomEvent("userMeResponse", {
          detail: userMeResponse,
          bubbles: true,
          cancelable: true,
        }),
      );

      const config = await getServerConfigFromClient();
      if (!hasAllowedFlare(userMeResponse, config)) {
        if (userMeResponse === false) {
          // Login is required
          document.body.innerHTML = `
            <div style="
              display: flex;
              justify-content: center;
              align-items: center;
              height: 100vh;
              margin: 0;
              font-family: sans-serif;
              background-size: cover;
              background-position: center;
            ">
              <div style="
                background-color: rgba(0, 0, 0, 0.7);
                color: white;
                padding: 2em;
                margin: 5em;
                border-radius: 12px;
                text-align: center;
                box-shadow: 0 4px 12px rgba(0, 0, 0, 0.5);
              ">
                <p style="margin-bottom: 1em;">${translateText("auth.login_required")}</p>
                <p style="margin-bottom: 1.5em;">${translateText("auth.redirecting")}</p>
                <div style="width: 100%; height: 8px; background-color: #444; border-radius: 4px; overflow: hidden;">
                  <div style="
                    height: 100%;
                    width: 0%;
                    background-color: #4caf50;
                    animation: fillBar 5s linear forwards;
                  "></div>
                </div>
              </div>
            </div>
            <div class="bg-image"></div>
            <style>
              @keyframes fillBar {
                from { width: 0%; }
                to { width: 100%; }
              }
            </style>
          `;
          setTimeout(discordLogin, 5000);
        } else {
          // Unauthorized
          document.body.innerHTML = `
            <div style="
              display: flex;
              justify-content: center;
              align-items: center;
              height: 100vh;
              margin: 0;
              font-family: sans-serif;
              background-size: cover;
              background-position: center;
            ">
              <div style="
                background-color: rgba(0, 0, 0, 0.7);
                color: white;
                padding: 2em;
                margin: 5em;
                border-radius: 12px;
                text-align: center;
                box-shadow: 0 4px 12px rgba(0, 0, 0, 0.5);
              ">
                <p style="margin-bottom: 1em;">${translateText("auth.not_authorized")}</p>
                <p>${translateText("auth.contact_admin")}</p>
              </div>
            </div>
            <div class="bg-image"></div>
          `;
        }
        return;
      } else if (userMeResponse === false) {
        // Not logged in
        this.patternsModal.onUserMe(null);
      } else {
        // Authorized
        console.log(
          `Your player ID is ${userMeResponse.player.publicId}\n` +
            "Sharing this ID will allow others to view your game history and stats.",
        );
        this.patternsModal.onUserMe(userMeResponse);
      }
    };

    if (isLoggedIn() === false) {
      // Not logged in
      onUserMe(false);
    } else {
      // JWT appears to be valid
      // TODO: Add caching
      getUserMe().then(onUserMe);
    }

    const settingsModal = document.querySelector(
      "user-setting",
    ) as UserSettingModal;
    if (!settingsModal || !(settingsModal instanceof UserSettingModal)) {
      console.warn("User settings modal element not found");
    }
    document
      .getElementById("settings-button")
      ?.addEventListener("click", () => {
        settingsModal.open();
      });

    const hostModal = document.querySelector(
      "host-lobby-modal",
    ) as HostPrivateLobbyModal;
    if (!hostModal || !(hostModal instanceof HostPrivateLobbyModal)) {
      console.warn("Host private lobby modal element not found");
    }
    const hostLobbyButton = document.getElementById("host-lobby-button");
    if (hostLobbyButton === null) throw new Error("Missing host-lobby-button");
    hostLobbyButton.addEventListener("click", () => {
      if (this.usernameInput?.isValid()) {
        hostModal.open();
        this.publicLobby.leaveLobby();
      }
    });

    this.joinModal = document.querySelector(
      "join-private-lobby-modal",
    ) as JoinPrivateLobbyModal;
    if (!this.joinModal || !(this.joinModal instanceof JoinPrivateLobbyModal)) {
      console.warn("Join private lobby modal element not found");
    }
    const joinPrivateLobbyButton = document.getElementById(
      "join-private-lobby-button",
    );
    if (joinPrivateLobbyButton === null)
      throw new Error("Missing join-private-lobby-button");
    joinPrivateLobbyButton.addEventListener("click", () => {
      if (this.usernameInput?.isValid()) {
        this.joinModal.open();
      }
    });

    if (this.userSettings.darkMode()) {
      document.documentElement.classList.add("dark");
    } else {
      document.documentElement.classList.remove("dark");
    }

    // Attempt to join lobby
    this.handleHash();

    const onHashUpdate = () => {
      // Reset the UI to its initial state
      this.joinModal.close();
      if (this.gameStop !== null) {
        this.handleLeaveLobby();
      }

      // Attempt to join lobby
      this.handleHash();
    };

    // Handle browser navigation & manual hash edits
    window.addEventListener("popstate", onHashUpdate);
    window.addEventListener("hashchange", onHashUpdate);

    function updateSliderProgress(slider: HTMLInputElement) {
      const percent =
        ((Number(slider.value) - Number(slider.min)) /
          (Number(slider.max) - Number(slider.min))) *
        100;
      slider.style.setProperty("--progress", `${percent}%`);
    }

    document
      .querySelectorAll<HTMLInputElement>(
        "#bots-count, #private-lobby-bots-count",
      )
      .forEach((slider) => {
        updateSliderProgress(slider);
        slider.addEventListener("input", () => updateSliderProgress(slider));
      });

    this.initializeFuseTag();
  }

  private handleHash() {
    const strip = () =>
      history.replaceState(
        null,
        "",
        window.location.pathname + window.location.search,
      );

    const alertAndStrip = (message: string) => {
      alert(message);
      strip();
    };

    const hash = window.location.hash;

    // Decode the hash first to handle encoded characters
    const decodedHash = decodeURIComponent(hash);
    const params = new URLSearchParams(decodedHash.split("?")[1] || "");

    // Handle different hash sections
    if (decodedHash.startsWith("#purchase-completed")) {
      // Parse params after the ?
      const status = params.get("status");

      if (status !== "true") {
        alertAndStrip("purchase failed");
        return;
      }

      const patternName = params.get("pattern");
      if (!patternName) {
        alert("Something went wrong. Please contact support.");
        console.error("purchase-completed but no pattern name");
        return;
      }

      this.userSettings.setSelectedPatternName(patternName);
      const token = params.get("login-token");

      if (token) {
        strip();
        window.addEventListener("beforeunload", () => {
          // The page reloads after token login, so we need to save the pattern name
          // in case it is unset during reload.
          this.userSettings.setSelectedPatternName(patternName);
        });
        this.tokenLoginModal.open(token);
      } else {
        alertAndStrip(`purchase succeeded: ${patternName}`);
        this.patternsModal.refresh();
      }
      return;
    }

    if (decodedHash.startsWith("#token-login")) {
      const token = params.get("token-login");

      if (!token) {
        alertAndStrip(
          `login failed! Please try again later or contact support.`,
        );
        return;
      }

      strip();
      this.tokenLoginModal.open(token);
      return;
    }

    if (decodedHash.startsWith("#join=")) {
      const lobbyId = decodedHash.substring(6); // Remove "#join="
      if (lobbyId && ID.safeParse(lobbyId).success) {
        this.joinModal.open(lobbyId);
        console.log(`joining lobby ${lobbyId}`);
      }
    }
    if (decodedHash.startsWith("#affiliate=")) {
      const affiliateCode = decodedHash.replace("#affiliate=", "");
      strip();
      if (affiliateCode) {
        this.patternsModal.open(affiliateCode);
      }
    }
    if (decodedHash.startsWith("#refresh")) {
      window.location.href = "/";
    }
  }

  private async handleJoinLobby(event: CustomEvent<JoinLobbyEvent>) {
    const lobby = event.detail;
    console.log(`joining lobby ${lobby.gameID}`);
    if (this.gameStop !== null) {
      console.log("joining lobby, stopping existing game");
      this.gameStop();
    }
    const config = await getServerConfigFromClient();

    const pattern = this.userSettings.getSelectedPatternName(
      await fetchCosmetics(),
    );

    this.gameStop = joinLobby(
      this.eventBus,
      {
        gameID: lobby.gameID,
        serverConfig: config,
        cosmetics: {
          color: this.userSettings.getSelectedColor() ?? undefined,
          patternName: pattern?.name ?? undefined,
          patternColorPaletteName: pattern?.colorPalette?.name ?? undefined,
          flag:
            this.flagInput === null || this.flagInput.getCurrentFlag() === "xx"
              ? ""
              : this.flagInput.getCurrentFlag(),
        },
        playerName: this.usernameInput?.getCurrentUsername() ?? "",
        token: getPlayToken(),
        clientID: lobby.clientID,
        gameStartInfo: lobby.gameStartInfo ?? lobby.gameRecord?.info,
        gameRecord: lobby.gameRecord,
      },
      () => {
        console.log("Closing modals");
        document.getElementById("settings-button")?.classList.add("hidden");
        document
          .getElementById("username-validation-error")
          ?.classList.add("hidden");
        [
          "single-player-modal",
          "host-lobby-modal",
          "join-private-lobby-modal",
          "game-starting-modal",
          "game-top-bar",
          "help-modal",
          "user-setting",
          "territory-patterns-modal",
          "language-modal",
          "news-modal",
          "flag-input-modal",
          "account-button",
          "token-login",
        ].forEach((tag) => {
          const modal = document.querySelector(tag) as HTMLElement & {
            close?: () => void;
            isModalOpen?: boolean;
          };
          if (modal?.close) {
            modal.close();
          } else if ("isModalOpen" in modal) {
            modal.isModalOpen = false;
          }
        });
        this.publicLobby.stop();
        document.querySelectorAll(".ad").forEach((ad) => {
          (ad as HTMLElement).style.display = "none";
        });

        // show when the game loads
        const startingModal = document.querySelector(
          "game-starting-modal",
        ) as GameStartingModal;
<<<<<<< HEAD
        if (startingModal && startingModal instanceof GameStartingModal) {
          startingModal.show();
        }
=======
        startingModal instanceof GameStartingModal;
        startingModal.show();
        this.gutterAds.hide();
>>>>>>> f016c3ee
      },
      () => {
        this.joinModal.close();
        this.publicLobby.stop();
        incrementGamesPlayed();

        try {
          window.PageOS.session.newPageView();
        } catch (e) {
          console.error("Error calling newPageView", e);
        }

        document.querySelectorAll(".ad").forEach((ad) => {
          (ad as HTMLElement).style.display = "none";
        });

        // Ensure there's a homepage entry in history before adding the lobby entry
        if (window.location.hash === "" || window.location.hash === "#") {
          history.pushState(null, "", window.location.origin + "#refresh");
        }
        history.pushState(null, "", `#join=${lobby.gameID}`);
      },
    );
  }

  private async handleLeaveLobby(/* event: CustomEvent */) {
    if (this.gameStop === null) {
      return;
    }
    console.log("leaving lobby, cancelling game");
    this.gameStop();
    this.gameStop = null;
    this.gutterAds.hide();
    this.publicLobby.leaveLobby();
  }

  private handleKickPlayer(event: CustomEvent) {
    const { target } = event.detail;

    // Forward to eventBus if available
    if (this.eventBus) {
      this.eventBus.emit(new SendKickPlayerIntentEvent(target));
    }
  }

  private initializeFuseTag() {
    const tryInitFuseTag = (): boolean => {
      if (window.fusetag && typeof window.fusetag.pageInit === "function") {
        console.log("initializing fuse tag");
        window.fusetag.que.push(() => {
          window.fusetag.pageInit({
            blockingFuseIds: ["lhs_sticky_vrec", "rhs_sticky_vrec"],
          });
          this.gutterAds.show();
        });
        return true;
      } else {
        return false;
      }
    };

    const interval = setInterval(() => {
      if (tryInitFuseTag()) {
        clearInterval(interval);
      }
    }, 100);
  }
}

// Initialize the client when the DOM is loaded
document.addEventListener("DOMContentLoaded", () => {
  new Client().initialize();
});

// WARNING: DO NOT EXPOSE THIS ID
function getPlayToken(): string {
  const result = isLoggedIn();
  if (result !== false) return result.token;
  return getPersistentIDFromCookie();
}

// WARNING: DO NOT EXPOSE THIS ID
export function getPersistentID(): string {
  const result = isLoggedIn();
  if (result !== false) return result.claims.sub;
  return getPersistentIDFromCookie();
}

// WARNING: DO NOT EXPOSE THIS ID
function getPersistentIDFromCookie(): string {
  const COOKIE_NAME = "player_persistent_id";

  // Try to get existing cookie
  const cookies = document.cookie.split(";");
  for (const cookie of cookies) {
    const [cookieName, cookieValue] = cookie.split("=").map((c) => c.trim());
    if (cookieName === COOKIE_NAME) {
      return cookieValue;
    }
  }

  // If no cookie exists, create new ID and set cookie
  const newID = generateCryptoRandomUUID();
  document.cookie = [
    `${COOKIE_NAME}=${newID}`,
    `max-age=${5 * 365 * 24 * 60 * 60}`, // 5 years
    "path=/",
    "SameSite=Strict",
    "Secure",
  ].join(";");

  return newID;
}

function hasAllowedFlare(
  userMeResponse: UserMeResponse | false,
  config: ServerConfig,
) {
  const allowed = config.allowedFlares();
  if (allowed === undefined) return true;
  if (userMeResponse === false) return false;
  const flares = userMeResponse.player.flares;
  if (flares === undefined) return false;
  return allowed.length === 0 || allowed.some((f) => flares.includes(f));
}<|MERGE_RESOLUTION|>--- conflicted
+++ resolved
@@ -611,15 +611,10 @@
         const startingModal = document.querySelector(
           "game-starting-modal",
         ) as GameStartingModal;
-<<<<<<< HEAD
         if (startingModal && startingModal instanceof GameStartingModal) {
           startingModal.show();
         }
-=======
-        startingModal instanceof GameStartingModal;
-        startingModal.show();
         this.gutterAds.hide();
->>>>>>> f016c3ee
       },
       () => {
         this.joinModal.close();
